--- conflicted
+++ resolved
@@ -51,12 +51,7 @@
 	p.YAxis.Min = 10
 	p.YAxis.Max = 20
 	p.YAxis.Tick.Label.Font.Size = vg.Points(24)
-<<<<<<< HEAD
 	p.YAxis.Tick.Marker = ConstantTicks([]Tick{{10, "ten"}, {15, ""}, {20, "twenty"}})
-	p.YAxis.Label.Text = "Y-Axis gq"
-=======
-	p.YAxis.Tick.TickMarker = ConstantTicks([]Tick{{10, "ten"}, {15, ""}, {20, "twenty"}})
 	p.YAxis.Label.Text = "Y\nAxis gq"
->>>>>>> 401e4cc2
 	p.draw(da)
 }